from decimal import Decimal
import logging
import pandas as pd
from typing import (
    List,
    Tuple,
    Dict,
    Optional
)
from math import (
    floor,
    ceil
)
import time
from hummingbot.core.clock cimport Clock
from hummingbot.core.event.events import TradeType
from hummingbot.core.data_type.limit_order cimport LimitOrder
from hummingbot.core.data_type.limit_order import LimitOrder
from hummingbot.core.network_iterator import NetworkStatus
from hummingbot.market.market_base cimport MarketBase
from hummingbot.market.market_base import (
    MarketBase,
    OrderType,
)
from hummingbot.strategy.market_trading_pair_tuple import MarketTradingPairTuple
from hummingbot.strategy.strategy_base import StrategyBase
from hummingbot.client.config.global_config_map import paper_trade_disabled
from hummingbot.client.config.global_config_map import global_config_map

from .data_types import (
    Proposal,
    PriceSize
)
from .pure_market_making_order_tracker import PureMarketMakingOrderTracker

from .asset_price_delegate cimport AssetPriceDelegate
from .asset_price_delegate import AssetPriceDelegate
from .inventory_skew_calculator cimport c_calculate_bid_ask_ratios_from_base_asset_ratio
from .inventory_skew_calculator import calculate_total_order_size


NaN = float("nan")
s_decimal_zero = Decimal(0)
s_decimal_neg_one = Decimal(-1)
s_logger = None


cdef class PureMarketMakingStrategy(StrategyBase):
    OPTION_LOG_CREATE_ORDER = 1 << 3
    OPTION_LOG_MAKER_ORDER_FILLED = 1 << 4
    OPTION_LOG_STATUS_REPORT = 1 << 5
    OPTION_LOG_ALL = 0x7fffffffffffffff

    # These are exchanges where you're expected to expire orders instead of actively cancelling them.
    RADAR_RELAY_TYPE_EXCHANGES = {"radar_relay", "bamboo_relay"}

    @classmethod
    def logger(cls):
        global s_logger
        if s_logger is None:
            s_logger = logging.getLogger(__name__)
        return s_logger

    def __init__(self,
                 market_info: MarketTradingPairTuple,
                 bid_spread: Decimal,
                 ask_spread: Decimal,
                 order_amount: Decimal,
                 order_levels: int = 1,
                 order_level_spread: Decimal = s_decimal_zero,
                 order_level_amount: Decimal = s_decimal_zero,
                 order_refresh_time: float = 30.0,
                 order_refresh_tolerance_pct: Decimal = s_decimal_neg_one,
                 filled_order_delay: float = 60.0,
                 inventory_skew_enabled: bool = False,
                 inventory_target_base_pct: Decimal = s_decimal_zero,
                 inventory_range_multiplier: Decimal = s_decimal_zero,
                 hanging_orders_enabled: bool = False,
                 hanging_orders_cancel_pct: Decimal = Decimal("0.1"),
                 order_optimization_enabled: bool = False,
                 order_optimization_depth: Decimal = s_decimal_zero,
                 add_transaction_costs_to_orders: bool = False,
                 asset_price_delegate: AssetPriceDelegate = None,
                 price_ceiling: Decimal = s_decimal_neg_one,
                 price_floor: Decimal = s_decimal_neg_one,
                 ping_pong_enabled: bool = False,
                 logging_options: int = OPTION_LOG_ALL,
                 status_report_interval: float = 900,
<<<<<<< HEAD
=======
                 expiration_seconds: float = NaN,
                 minimum_spread: Decimal = Decimal(0)
>>>>>>> 54269e46
                 ):

        if price_ceiling != s_decimal_neg_one and price_ceiling < price_floor:
            raise ValueError("Parameter price_ceiling cannot be lower than price_floor.")

        super().__init__()
        self._sb_order_tracker = PureMarketMakingOrderTracker()
        self._market_info = market_info
        self._bid_spread = bid_spread
        self._ask_spread = ask_spread
        self._minimum_spread = minimum_spread
        self._order_amount = order_amount
        self._order_levels = order_levels
        self._order_level_spread = order_level_spread
        self._order_level_amount = order_level_amount
        self._order_refresh_time = order_refresh_time
        self._order_refresh_tolerance_pct = order_refresh_tolerance_pct
        self._filled_order_delay = filled_order_delay
        self._inventory_skew_enabled = inventory_skew_enabled
        self._inventory_target_base_pct = inventory_target_base_pct
        self._inventory_range_multiplier = inventory_range_multiplier
        self._hanging_orders_enabled = hanging_orders_enabled
        self._hanging_orders_cancel_pct = hanging_orders_cancel_pct
        self._order_optimization_enabled = order_optimization_enabled
        self._order_optimization_depth = order_optimization_depth
        self._add_transaction_costs_to_orders = add_transaction_costs_to_orders
        self._asset_price_delegate = asset_price_delegate
        self._price_ceiling = price_ceiling
        self._price_floor = price_floor
        self._ping_pong_enabled = ping_pong_enabled

        self._cancel_timestamp = 0
        self._create_timestamp = 0
        self._limit_order_type = OrderType.LIMIT
        if market_info.market.name == "binance" and paper_trade_disabled():
            self._limit_order_type = OrderType.LIMIT_MAKER
        self._all_markets_ready = False
        self._filled_buys_balance = 0
        self._filled_sells_balance = 0
        self._hanging_order_ids = []
        self._logging_options = logging_options
        self._last_timestamp = 0
        self._status_report_interval = status_report_interval

        self.c_add_markets([market_info.market])

    @property
    def order_levels(self) -> int:
        return self._order_levels

    @order_levels.setter
    def order_levels(self, value: int):
        self._order_levels = value

    @property
    def order_level_amount(self) -> Decimal:
        return self._order_level_amount

    @order_level_amount.setter
    def order_level_amount(self, value: Decimal):
        self._order_level_amount = value

    @property
    def order_level_spread(self) -> Decimal:
        return self._order_level_spread

    @order_level_spread.setter
    def order_level_spread(self, value: Decimal):
        self._order_level_spread = value

    @property
    def inventory_skew_enabled(self) -> bool:
        return self._inventory_skew_enabled

    @inventory_skew_enabled.setter
    def inventory_skew_enabled(self, value: bool):
        self._inventory_skew_enabled = value

    @property
    def inventory_target_base_pct(self) -> Decimal:
        return self._inventory_target_base_pct

    @inventory_target_base_pct.setter
    def inventory_target_base_pct(self, value: Decimal):
        self._inventory_target_base_pct = value

    @property
    def inventory_range_multiplier(self) -> Decimal:
        return self.inventory_range_multiplier

    @inventory_range_multiplier.setter
    def inventory_range_multiplier(self, value: Decimal):
        self._inventory_range_multiplier = value

    @property
    def hanging_orders_enabled(self) -> bool:
        return self._hanging_orders_enabled

    @hanging_orders_enabled.setter
    def hanging_orders_enabled(self, value: bool):
        self._hanging_orders_enabled = value

    @property
    def hanging_orders_cancel_pct(self) -> Decimal:
        return self._hanging_orders_cancel_pct

    @hanging_orders_cancel_pct.setter
    def hanging_orders_cancel_pct(self, value: Decimal):
        self._hanging_orders_cancel_pct = value

    @property
    def bid_spread(self) -> Decimal:
        return self._bid_spread

    @bid_spread.setter
    def bid_spread(self, value: Decimal):
        self._bid_spread = value

    @property
    def ask_spread(self) -> Decimal:
        return self._ask_spread

    @ask_spread.setter
    def ask_spread(self, value: Decimal):
        self._ask_spread = value

    @property
    def order_optimization_enabled(self) -> bool:
        return self._order_optimization_enabled

    @order_optimization_enabled.setter
    def order_optimization_enabled(self, value: bool):
        self._order_optimization_enabled = value

    @property
    def order_refresh_time(self) -> float:
        return self._order_refresh_time

    @order_refresh_time.setter
    def order_refresh_time(self, value: float):
        self._order_refresh_time = value

    @property
    def filled_order_delay(self) -> float:
        return self._filled_order_delay

    @filled_order_delay.setter
    def filled_order_delay(self, value: float):
        self._filled_order_delay = value

    @property
    def filled_order_delay(self) -> float:
        return self._filled_order_delay

    @filled_order_delay.setter
    def filled_order_delay(self, value: float):
        self._filled_order_delay = value

    @property
    def add_transaction_costs_to_orders(self) -> bool:
        return self._add_transaction_costs_to_orders

    @add_transaction_costs_to_orders.setter
    def add_transaction_costs_to_orders(self, value: bool):
        self._add_transaction_costs_to_orders = value

    @property
    def price_ceiling(self) -> Decimal:
        return self._price_ceiling

    @price_ceiling.setter
    def price_ceiling(self, value: Decimal):
        self._price_ceiling = value

    @property
    def price_floor(self) -> Decimal:
        return self._price_floor

    @price_floor.setter
    def price_floor(self, value: Decimal):
        self._price_floor = value

    @property
    def base_asset(self):
        return self._market_info.base_asset

    @property
    def quote_asset(self):
        return self._market_info.quote_asset

    @property
    def trading_pair(self):
        return self._market_info.trading_pair

    def get_mid_price(self):
        return self.c_get_mid_price()

    cdef object c_get_mid_price(self):
        cdef:
            AssetPriceDelegate delegate = self._asset_price_delegate
            object mid_price
        if self._asset_price_delegate is not None:
            mid_price = delegate.c_get_mid_price()
        else:
            mid_price = self._market_info.get_mid_price()
        return mid_price

    @property
    def hanging_order_ids(self) -> List[str]:
        return self._hanging_order_ids

    @property
    def active_maker_orders(self) -> List[Tuple[MarketBase, LimitOrder]]:
        return self._sb_order_tracker.active_maker_orders

    @property
    def market_info_to_active_orders(self) -> Dict[MarketTradingPairTuple, List[LimitOrder]]:
        return self._sb_order_tracker.market_pair_to_active_orders

    @property
    def active_orders(self) -> List[LimitOrder]:
        if self._market_info not in self.market_info_to_active_orders:
            return []
        return self.market_info_to_active_orders[self._market_info]

    @property
    def active_buys(self) -> List[LimitOrder]:
        return [o for o in self.active_orders if o.is_buy]

    @property
    def active_sells(self) -> List[LimitOrder]:
        return [o for o in self.active_orders if not o.is_buy]

    @property
    def active_non_hanging_orders(self) -> List[LimitOrder]:
        orders = [o for o in self.active_orders if o.client_order_id not in self._hanging_order_ids]
        return orders

    @property
    def logging_options(self) -> int:
        return self._logging_options

    @logging_options.setter
    def logging_options(self, int64_t logging_options):
        self._logging_options = logging_options

    @property
    def asset_price_delegate(self) -> AssetPriceDelegate:
        return self._asset_price_delegate

    @asset_price_delegate.setter
    def asset_price_delegate(self, value):
        self._asset_price_delegate = value

    @property
    def order_tracker(self):
        return self._sb_order_tracker

    def inventory_skew_stats_data_frame(self) -> Optional[pd.DataFrame]:
        cdef:
            MarketBase market = self._market_info.market

        mid_price = self.get_mid_price()
        base_asset_amount = market.c_get_balance(self.base_asset)
        quote_asset_amount = market.c_get_balance(self.quote_asset)
        base_asset_value = base_asset_amount * mid_price
        quote_asset_value = quote_asset_amount / mid_price if mid_price > s_decimal_zero else s_decimal_zero
        total_value = base_asset_amount + quote_asset_value
        total_value_in_quote = (base_asset_amount * mid_price) + quote_asset_amount

        base_asset_ratio = (base_asset_amount / total_value
                            if total_value > s_decimal_zero
                            else s_decimal_zero)
        quote_asset_ratio = Decimal("1") - base_asset_ratio if total_value > 0 else 0
        target_base_ratio = self._inventory_target_base_pct
        inventory_range_multiplier = self._inventory_range_multiplier
        target_base_amount = (total_value * target_base_ratio
                              if mid_price > s_decimal_zero
                              else s_decimal_zero)
        target_base_amount_in_quote = target_base_ratio * total_value_in_quote
        target_quote_amount = (1 - target_base_ratio) * total_value_in_quote
        base_asset_range = (self._order_amount * Decimal("2") * self._inventory_range_multiplier)
        high_water_mark = target_base_amount + base_asset_range
        low_water_mark = max(target_base_amount - base_asset_range, s_decimal_zero)
        low_water_mark_ratio = (low_water_mark / total_value
                                if total_value > s_decimal_zero
                                else s_decimal_zero)
        high_water_mark_ratio = (high_water_mark / total_value
                                 if total_value > s_decimal_zero
                                 else s_decimal_zero)
        high_water_mark_ratio = min(1.0, high_water_mark_ratio)
        total_order_size_ratio = (self._order_amount * Decimal("2") / total_value
                                  if total_value > s_decimal_zero
                                  else s_decimal_zero)
        bid_ask_ratios = c_calculate_bid_ask_ratios_from_base_asset_ratio(
            float(base_asset_amount),
            float(quote_asset_amount),
            float(mid_price),
            float(target_base_ratio),
            float(base_asset_range)
        )
        inventory_skew_df = pd.DataFrame(data=[
            [f"Target Value ({self.quote_asset})", f"{target_base_amount_in_quote:.4f}",
             f"{target_quote_amount:.4f}"],
            ["Current %", f"{base_asset_ratio:.1%}", f"{quote_asset_ratio:.1%}"],
            ["Target %", f"{target_base_ratio:.1%}", f"{1 - target_base_ratio:.1%}"],
            ["Inventory Range", f"{low_water_mark_ratio:.1%} - {high_water_mark_ratio:.1%}",
             f"{1 - high_water_mark_ratio:.1%} - {1 - low_water_mark_ratio:.1%}"],
            ["Order Adjust %", f"{bid_ask_ratios.bid_ratio:.1%}", f"{bid_ask_ratios.ask_ratio:.1%}"]
        ])
        return inventory_skew_df

    def pure_mm_assets_df(self, to_show_current_pct: bool) -> pd.DataFrame:
        market, trading_pair, base_asset, quote_asset = self._market_info
        mid_price = self.get_mid_price()
        base_balance = float(market.get_balance(base_asset))
        quote_balance = float(market.get_balance(quote_asset))
        available_base_balance = float(market.get_available_balance(base_asset))
        available_quote_balance = float(market.get_available_balance(quote_asset))
        base_value = base_balance * float(mid_price)
        total_in_quote = base_value + quote_balance
        base_ratio = base_value / total_in_quote if total_in_quote > 0 else 0
        quote_ratio = quote_balance / total_in_quote if total_in_quote > 0 else 0
        data=[
            ["", base_asset, quote_asset],
            ["Total Balance", round(base_balance, 4), round(quote_balance, 4)],
            ["Available Balance", round(available_base_balance, 4), round(available_quote_balance, 4)],
            [f"Current Value ({quote_asset})", round(base_value, 4), round(quote_balance, 4)]
        ]
        if to_show_current_pct:
            data.append(["Current %", f"{base_ratio:.1%}", f"{quote_ratio:.1%}"])
        df = pd.DataFrame(data=data)
        return df

    def active_orders_df(self) -> pd.DataFrame:
        mid_price = self.get_mid_price()
        active_orders = self.active_orders
        no_sells = len([o for o in active_orders if not o.is_buy and o.client_order_id not in self._hanging_order_ids])
        active_orders.sort(key=lambda x: x.price, reverse=True)
        columns = ["Level", "Type", "Price", "Spread", "Amount (Orig)", "Amount (Adj)", "Age", "Hang"]
        data = []
        lvl_buy, lvl_sell = 0, 0
        for idx in range(0, len(active_orders)):
            order = active_orders[idx]
            level = None
            if order.client_order_id not in self._hanging_order_ids:
                if order.is_buy:
                    level = lvl_buy + 1
                    lvl_buy += 1
                else:
                    level = no_sells - lvl_sell
                    lvl_sell += 1
            spread = 0 if mid_price == 0 else abs(order.price - mid_price)/mid_price
            age = "n/a"
            # // indicates order is a paper order so 'n/a'. For real orders, calculate age.
            if "//" not in order.client_order_id:
                age = pd.Timestamp(int(time.time()) - int(order.client_order_id[-16:])/1e6,
                                   unit='s').strftime('%H:%M:%S')
            amount_orig = "" if level is None else self._order_amount + ((level - 1) * self._order_level_amount)
            data.append([
                "" if level is None else level,
                "buy" if order.is_buy else "sell",
                float(order.price),
                f"{spread:.2%}",
                amount_orig,
                float(order.quantity),
                age,
                "yes" if order.client_order_id in self._hanging_order_ids else "no"
            ])

        return pd.DataFrame(data=data, columns=columns)

    def format_status(self) -> str:
        cdef:
            list lines = []
            list warning_lines = []
        warning_lines.extend(self.network_warning([self._market_info]))

        markets_df = self.market_status_data_frame([self._market_info])
        lines.extend(["", "  Markets:"] + ["    " + line for line in markets_df.to_string(index=False).split("\n")])

        assets_df = self.pure_mm_assets_df(not self._inventory_skew_enabled)
        # append inventory skew stats.
        if self._inventory_skew_enabled:
            inventory_skew_df = self.inventory_skew_stats_data_frame()
            assets_df = assets_df.append(inventory_skew_df)

        first_col_length = max(*assets_df[0].apply(len))
        df_lines = assets_df.to_string(index=False, header=False,
                                       formatters={0: ("{:<" + str(first_col_length) + "}").format}).split("\n")
        lines.extend(["", "  Assets:"] + ["    " + line for line in df_lines])

        # See if there're any open orders.
        if len(self.active_orders) > 0:
            df = self.active_orders_df()
            lines.extend(["", "  Orders:"] + ["    " + line for line in df.to_string(index=False).split("\n")])
        else:
            lines.extend(["", "  No active maker orders."])

        warning_lines.extend(self.balance_warning([self._market_info]))

        if len(warning_lines) > 0:
            lines.extend(["", "*** WARNINGS ***"] + warning_lines)

        return "\n".join(lines)

    # The following exposed Python functions are meant for unit tests
    # ---------------------------------------------------------------
    def execute_orders_proposal(self, proposal: Proposal):
        return self.c_execute_orders_proposal(proposal)

    def cancel_order(self, order_id: str):
        return self.c_cancel_order(self._market_info, order_id)

    # ---------------------------------------------------------------

    cdef c_start(self, Clock clock, double timestamp):
        StrategyBase.c_start(self, clock, timestamp)
        self._last_timestamp = timestamp

    cdef c_tick(self, double timestamp):
        StrategyBase.c_tick(self, timestamp)
        cdef:
            int64_t current_tick = <int64_t>(timestamp // self._status_report_interval)
            int64_t last_tick = <int64_t>(self._last_timestamp // self._status_report_interval)
            bint should_report_warnings = ((current_tick > last_tick) and
                                           (self._logging_options & self.OPTION_LOG_STATUS_REPORT))
            cdef object proposal
        try:
            if not self._all_markets_ready:
                self._all_markets_ready = all([market.ready for market in self._sb_markets])
                if self._asset_price_delegate is not None and self._all_markets_ready:
                    self._all_markets_ready = self._asset_price_delegate.ready
                if not self._all_markets_ready:
                    # Markets not ready yet. Don't do anything.
                    if should_report_warnings:
                        self.logger().warning(f"Markets are not ready. No market making trades are permitted.")
                    return

            if should_report_warnings:
                if not all([market.network_status is NetworkStatus.CONNECTED for market in self._sb_markets]):
                    self.logger().warning(f"WARNING: Some markets are not connected or are down at the moment. Market "
                                          f"making may be dangerous when markets or networks are unstable.")

            proposal = None
            asset_mid_price = Decimal("0")
            # asset_mid_price = self.c_set_mid_price(market_info)
            if self._create_timestamp <= self._current_timestamp:
                # 1. Create base order proposals
                proposal =self.c_create_base_proposal()
                # 2. Apply functions that limit numbers of buys and sells proposal
                self.c_apply_order_levels_modifiers(proposal)
                # 3. Apply functions that modify orders price
                self.c_apply_order_price_modifiers(proposal)
                # 4. Apply functions that modify orders size
                self.c_apply_order_size_modifiers(proposal)
                # 5. Apply budget constraint, i.e. can't buy/sell more than what you have.
                self.c_apply_budget_constraint(proposal)

                self.c_filter_out_takers(proposal)
            self.c_cancel_active_orders(proposal)
            self.c_cancel_hanging_orders()
            self.c_cancel_orders_below_min_spread()
            if self.c_to_create_orders(proposal):
                self.c_execute_orders_proposal(proposal)
        finally:
            self._last_timestamp = timestamp

    cdef object c_create_base_proposal(self):
        cdef:
            MarketBase market = self._market_info.market
            list buys = []
            list sells = []
        for level in range(0, self._order_levels):
            price = self.c_get_mid_price() * (Decimal("1") - self._bid_spread - (level * self._order_level_spread))
            price = market.c_quantize_order_price(self.trading_pair, price)
            size = self._order_amount + (self._order_level_amount * level)
            market.c_quantize_order_amount(self.trading_pair, size)
            buys.append(PriceSize(price, size))
        for level in range(0, self._order_levels):
            price = self.c_get_mid_price() * (Decimal("1") + self._ask_spread + (level * self._order_level_spread))
            price = market.c_quantize_order_price(self.trading_pair, price)
            size = self._order_amount + (self._order_level_amount * level)
            market.c_quantize_order_amount(self.trading_pair, size)
            sells.append(PriceSize(price, size))

        return Proposal(buys, sells)

    cdef c_apply_order_levels_modifiers(self, proposal):
        self.c_apply_price_band(proposal)
        if self._ping_pong_enabled:
            self.c_apply_ping_pong(proposal)

    cdef c_apply_price_band(self, proposal):
        if self._price_ceiling > 0 and self.c_get_mid_price() >= self._price_ceiling:
            proposal.buys = []
        if self._price_floor > 0 and self.c_get_mid_price() <= self._price_floor:
            proposal.sells = []

    cdef c_apply_ping_pong(self, object proposal):
        if self._filled_buys_balance == self._filled_sells_balance:
            self._filled_buys_balance = self._filled_sells_balance = 0
        if self._filled_buys_balance > 0:
            proposal.buys = proposal.buys[self._filled_buys_balance:]
        if self._filled_sells_balance > 0:
            proposal.sells = proposal.sells[self._filled_sells_balance:]

    cdef c_apply_order_price_modifiers(self, object proposal):
        if self._order_optimization_enabled:
            self.c_apply_order_optimization(proposal)

        if self._add_transaction_costs_to_orders:
            self.c_apply_add_transaction_costs(proposal)

    cdef c_apply_order_size_modifiers(self, object proposal):
        if self._inventory_skew_enabled:
            self.c_apply_inventory_skew(proposal)

    cdef c_apply_inventory_skew(self, object proposal):
        cdef:
            MarketBase market = self._market_info.market
            object base_balance = market.c_get_available_balance(self.base_asset)
            object quote_balance = market.c_get_available_balance(self.quote_asset)

        for active_order in self.active_orders:
            if active_order.is_buy:
                quote_balance += active_order.quantity * active_order.price
            else:
                base_balance += active_order.quantity

        cdef:
            object bid_adj_ratio
            object ask_adj_ratio
            object size

        total_order_size = calculate_total_order_size(self._order_amount, self._order_level_amount, self._order_levels)
        bid_ask_ratios = c_calculate_bid_ask_ratios_from_base_asset_ratio(
            float(base_balance),
            float(quote_balance),
            float(self.c_get_mid_price()),
            float(self._inventory_target_base_pct),
            float(total_order_size * self._inventory_range_multiplier)
        )
        bid_adj_ratio = Decimal(bid_ask_ratios.bid_ratio)
        ask_adj_ratio = Decimal(bid_ask_ratios.ask_ratio)

        for buy in proposal.buys:
            size = buy.size * bid_adj_ratio
            size = market.c_quantize_order_amount(self.trading_pair, size)
            buy.size = size

        for sell in proposal.sells:
            size = sell.size * ask_adj_ratio
            size = market.c_quantize_order_amount(self.trading_pair, size, sell.price)
            sell.size = size

    cdef c_apply_budget_constraint(self, object proposal):
        cdef:
            MarketBase market = self._market_info.market
            object base_balance = market.c_get_available_balance(self.base_asset)
            object quote_balance = market.c_get_available_balance(self.quote_asset)
            object quote_size
            object base_size
            object quote_size_total = Decimal("0")
            object base_size_total = Decimal("0")

        for order in self.active_non_hanging_orders:
            if order.is_buy:
                quote_balance += order.quantity * order.price
            else:
                base_balance += order.quantity

        for buy in proposal.buys:
            buy_fees = market.c_get_fee(self.base_asset, self.quote_asset, OrderType.MARKET, TradeType.BUY,
                                        buy.size, buy.price)
            quote_size = buy.size * buy.price * (Decimal(1) + buy_fees.percent)
            if quote_balance < quote_size_total + quote_size:
                quote_size = quote_balance - quote_size_total
                base_size = quote_size / buy.price * (Decimal(1) - buy_fees.percent)
                buy.size = market.c_quantize_order_amount(self.trading_pair, base_size, buy.price)
            quote_size_total += quote_size
        proposal.buys = [o for o in proposal.buys if o.size > 0]
        for sell in proposal.sells:
            base_size = sell.size
            if base_balance < base_size_total + base_size:
                base_size = base_balance - base_size_total
                sell.size = market.c_quantize_order_amount(self.trading_pair, base_size, sell.price)
            base_size_total += base_size
        proposal.sells = [o for o in proposal.sells if o.size > 0]

    cdef c_filter_out_takers(self, object proposal):
        cdef:
            MarketBase market = self._market_info.market
            list new_buys = []
            list new_sells = []
        top_ask = market.c_get_price(self.trading_pair, True)
        if not top_ask.is_nan():
            proposal.buys = [buy for buy in proposal.buys if buy.price < top_ask]
        top_bid = market.c_get_price(self.trading_pair, False)
        if not top_bid.is_nan():
            proposal.sells = [sell for sell in proposal.sells if sell.price > top_bid]

    # Compare the market price with the top bid and top ask price
    cdef c_apply_order_optimization(self, object proposal):
        cdef:
            MarketBase market = self._market_info.market
            object own_buy_size = s_decimal_zero
            object own_sell_size = s_decimal_zero

        # If there are multiple orders, do not jump prices
        if self._order_levels > 1:
            return

        for order in self.active_orders:
            if order.is_buy:
                own_buy_size = order.quantity
            else:
                own_sell_size = order.quantity

        # Get the top bid price in the market using order_optimization_depth and your buy order volume
        top_bid_price = self._market_info.get_price_for_volume(
            False, self._order_optimization_depth + own_buy_size).result_price
        price_quantum = market.c_get_order_price_quantum(
            self.trading_pair,
            top_bid_price
        )
        # Get the price above the top bid
        price_above_bid = (ceil(top_bid_price / price_quantum) + 1) * price_quantum

        # If the price_above_bid is lower than the price suggested by the pricing proposal,
        # lower your price to this
        lower_buy_price = min(proposal.buys[0].price, price_above_bid)
        proposal.buys[0].price = market.c_quantize_order_price(self.trading_pair, lower_buy_price)

        # Get the top ask price in the market using order_optimization_depth and your sell order volume
        top_ask_price = self._market_info.get_price_for_volume(
            True, self._order_optimization_depth + own_sell_size).result_price
        price_quantum = market.c_get_order_price_quantum(
            self.trading_pair,
            top_ask_price
        )
        # Get the price below the top ask
        price_below_ask = (floor(top_ask_price / price_quantum) - 1) * price_quantum

        # If the price_below_ask is higher than the price suggested by the pricing proposal,
        # increase your price to this
        higher_sell_price = max(proposal.sells[0].price, price_below_ask)
        proposal.sells[0].price = market.c_quantize_order_price(self.trading_pair, higher_sell_price)

    cdef object c_apply_add_transaction_costs(self, object proposal):
        cdef:
            MarketBase market = self._market_info.market
        for buy in proposal.buys:
            fee = market.c_get_fee(self.base_asset, self.quote_asset,
                                   OrderType.LIMIT, TradeType.BUY, buy.size, buy.price)
            price = buy.price * (Decimal(1) - fee.percent)
            buy.price = market.c_quantize_order_price(self.trading_pair, price)
        for sell in proposal.sells:
            fee = market.c_get_fee(self.base_asset, self.quote_asset,
                                   OrderType.LIMIT, TradeType.SELL, sell.size, sell.price)
            price = sell.price * (Decimal(1) + fee.percent)
            sell.price = market.c_quantize_order_price(self.trading_pair, price)

    cdef c_did_fill_order(self, object order_filled_event):
        cdef:
            str order_id = order_filled_event.order_id
            object market_info = self._sb_order_tracker.c_get_shadow_market_pair_from_order_id(order_id)
            tuple order_fill_record

        if market_info is not None:
            limit_order_record = self._sb_order_tracker.c_get_shadow_limit_order(order_id)
            order_fill_record = (limit_order_record, order_filled_event)

            if order_filled_event.trade_type is TradeType.BUY:
                if self._logging_options & self.OPTION_LOG_MAKER_ORDER_FILLED:
                    self.log_with_clock(
                        logging.INFO,
                        f"({market_info.trading_pair}) Maker buy order of "
                        f"{order_filled_event.amount} {market_info.base_asset} filled."
                    )
            else:
                if self._logging_options & self.OPTION_LOG_MAKER_ORDER_FILLED:
                    self.log_with_clock(
                        logging.INFO,
                        f"({market_info.trading_pair}) Maker sell order of "
                        f"{order_filled_event.amount} {market_info.base_asset} filled."
                    )

    cdef c_did_complete_buy_order(self, object order_completed_event):
        cdef:
            str order_id = order_completed_event.order_id
            limit_order_record = self._sb_order_tracker.c_get_limit_order(self._market_info, order_id)
        if limit_order_record is None:
            return
        active_sell_ids = [x.client_order_id for x in self.active_orders if not x.is_buy]

        if self._hanging_orders_enabled:
            # If the filled order is a hanging order, do nothing
            if order_id in self._hanging_order_ids:
                return

        # delay order creation by filled_order_dalay (in seconds)
        self._create_timestamp = self._current_timestamp + self._filled_order_delay
        self._cancel_timestamp = min(self._cancel_timestamp, self._create_timestamp)

        if self._hanging_orders_enabled:
            for other_order_id in active_sell_ids:
                self._hanging_order_ids.append(other_order_id)

        self._filled_buys_balance += 1

        self.log_with_clock(
            logging.INFO,
            f"({self.trading_pair}) Maker buy order {order_id} "
            f"({limit_order_record.quantity} {limit_order_record.base_currency} @ "
            f"{limit_order_record.price} {limit_order_record.quote_currency}) has been completely filled."
        )

    cdef c_did_complete_sell_order(self, object order_completed_event):
        cdef:
            str order_id = order_completed_event.order_id
            LimitOrder limit_order_record = self._sb_order_tracker.c_get_limit_order(self._market_info, order_id)
        if limit_order_record is None:
            return
        active_buy_ids = [x.client_order_id for x in self.active_orders if x.is_buy]
        if self._hanging_orders_enabled:
            # If the filled order is a hanging order, do nothing
            if order_id in self._hanging_order_ids:
                return

        # delay order creation by filled_order_dalay (in seconds)
        self._create_timestamp = self._current_timestamp + self._filled_order_delay
        self._cancel_timestamp = min(self._cancel_timestamp, self._create_timestamp)

        if self._hanging_orders_enabled:
            for other_order_id in active_buy_ids:
                self._hanging_order_ids.append(other_order_id)

        self._filled_sells_balance += 1

        self.log_with_clock(
            logging.INFO,
            f"({self.trading_pair}) Maker sell order {order_id} "
            f"({limit_order_record.quantity} {limit_order_record.base_currency} @ "
            f"{limit_order_record.price} {limit_order_record.quote_currency}) has been completely filled."
        )

    cdef bint c_is_within_tolerance(self, list current_prices, list proposal_prices):
        if len(current_prices) != len(proposal_prices):
            return False
        current_prices = sorted(current_prices)
        proposal_prices = sorted(proposal_prices)
        for current, proposal in zip(current_prices, proposal_prices):
            # if spread diff is more than the tolerance or order quantities are different, return false.
            if abs(proposal - current)/current > self._order_refresh_tolerance_pct:
                return False
        return True

    # Cancel active non hanging orders
    # Return value: whether order cancellation is deferred.
    cdef c_cancel_active_orders(self, object proposal):
        if self._cancel_timestamp > self._current_timestamp:
            return
        if not global_config_map.get("0x_active_cancels").value:
            if ((self._market_info.market.name in self.RADAR_RELAY_TYPE_EXCHANGES) or
                    (self._market_info.market.name == "bamboo_relay" and not self._market_info.market.use_coordinator)):
                return

        cdef:
            list active_orders = self.active_non_hanging_orders
            list active_buy_prices = []
            list active_sells = []
            bint to_defer_canceling = False
        if len(active_orders) == 0:
            return
        if proposal is not None and self._order_refresh_tolerance_pct >= 0:

            active_buy_prices = [Decimal(str(o.price)) for o in active_orders if o.is_buy]
            active_sell_prices = [Decimal(str(o.price)) for o in active_orders if not o.is_buy]
            proposal_buys = [buy.price for buy in proposal.buys]
            proposal_sells = [sell.price for sell in proposal.sells]
            if self.c_is_within_tolerance(active_buy_prices, proposal_buys) and \
                    self.c_is_within_tolerance(active_sell_prices, proposal_sells):
                to_defer_canceling = True

        if not to_defer_canceling:
            for order in active_orders:
                self.c_cancel_order(self._market_info, order.client_order_id)
        else:
            self.logger().info(f"Not cancelling active orders since difference between new order prices "
                               f"and current order prices is within "
                               f"{self._order_refresh_tolerance_pct:.2%} order_refresh_tolerance_pct")
            self.set_timers()

    cdef c_cancel_hanging_orders(self):
        if not global_config_map.get("0x_active_cancels").value:
            if ((self._market_info.market.name in self.RADAR_RELAY_TYPE_EXCHANGES) or
                    (self._market_info.market.name == "bamboo_relay" and not self._market_info.market.use_coordinator)):
                return

        cdef:
            object mid_price = self.c_get_mid_price()
            list active_orders = self.active_orders
            list orders
            LimitOrder order
        for h_order_id in self._hanging_order_ids:
            orders = [o for o in active_orders if o.client_order_id == h_order_id]
            if orders and mid_price > 0:
                order = orders[0]
                if abs(order.price - mid_price)/mid_price >= self._hanging_orders_cancel_pct:
                    self.c_cancel_order(self._market_info, order.client_order_id)

    # Cancel Non-Hanging, Active Orders if Spreads are below minimum_spread
    cdef c_cancel_orders_below_min_spread(self):
        cdef:
            list active_orders = self.market_info_to_active_orders.get(self._market_info, [])
            object mid_price = self._market_info.get_mid_price()
        active_orders = [order for order in active_orders
                         if order.client_order_id not in self._hanging_order_ids]
        for order in active_orders:
            negation = -1 if order.is_buy else 1
            if (negation * (order.price - mid_price) / mid_price) < self._minimum_spread:
                self.logger().info(f"Order is below minimum spread ({self._minimum_spread})."
                                   f" Cancelling Order: ({'Buy' if order.is_buy else 'Sell'}) "
                                   f"ID - {order.client_order_id}")
                self.c_cancel_order(self._market_info, order.client_order_id)

    cdef bint c_to_create_orders(self, object proposal):
        return self._create_timestamp < self._current_timestamp and \
            proposal is not None and \
            len(self.active_non_hanging_orders) == 0

    cdef c_execute_orders_proposal(self, object proposal):
        cdef:
            double expiration_seconds = (self._order_refresh_time
                                         if ((self._market_info.market.name in self.RADAR_RELAY_TYPE_EXCHANGES) or
                                             (self._market_info.market.name == "bamboo_relay" and
                                              not self._market_info.market.use_coordinator))
                                         else NaN)
            str bid_order_id, ask_order_id
            bint orders_created = False

        if len(proposal.buys) > 0:
            if self._logging_options & self.OPTION_LOG_CREATE_ORDER:
                price_quote_str = [f"{buy.size.normalize()} {self.base_asset}, "
                                   f"{buy.price.normalize()} {self.quote_asset}"
                                   for buy in proposal.buys]
                self.logger().info(
                    f"({self.trading_pair}) Creating {len(proposal.buys)} bid orders "
                    f"at (Size, Price): {price_quote_str}"
                )
            for buy in proposal.buys:
                bid_order_id = self.c_buy_with_specific_market(
                    self._market_info,
                    buy.size,
                    order_type=self._limit_order_type,
                    price=buy.price,
                    expiration_seconds=expiration_seconds
                )
                orders_created = True
        if len(proposal.sells) > 0:
            if self._logging_options & self.OPTION_LOG_CREATE_ORDER:
                price_quote_str = [f"{sell.size.normalize()} {self.base_asset}, "
                                   f"{sell.price.normalize()} {self.quote_asset}"
                                   for sell in proposal.sells]
                self.logger().info(
                    f"({self.trading_pair}) Creating {len(proposal.sells)} ask "
                    f"orders at (Size, Price): {price_quote_str}"
                )
            for sell in proposal.sells:
                ask_order_id = self.c_sell_with_specific_market(
                    self._market_info,
                    sell.size,
                    order_type=self._limit_order_type,
                    price=sell.price,
                    expiration_seconds=expiration_seconds
                )
                orders_created = True
        if orders_created:
            self.set_timers()

    cdef set_timers(self):
        cdef double next_cycle = self._current_timestamp + self._order_refresh_time
        if self._create_timestamp <= self._current_timestamp:
            self._create_timestamp = next_cycle
        if self._cancel_timestamp <= self._current_timestamp:
            self._cancel_timestamp = min(self._create_timestamp, next_cycle)<|MERGE_RESOLUTION|>--- conflicted
+++ resolved
@@ -86,11 +86,7 @@
                  ping_pong_enabled: bool = False,
                  logging_options: int = OPTION_LOG_ALL,
                  status_report_interval: float = 900,
-<<<<<<< HEAD
-=======
-                 expiration_seconds: float = NaN,
                  minimum_spread: Decimal = Decimal(0)
->>>>>>> 54269e46
                  ):
 
         if price_ceiling != s_decimal_neg_one and price_ceiling < price_floor:
