--- conflicted
+++ resolved
@@ -94,12 +94,6 @@
     def did_complete_funding_payment(self, funding_payment_completed_event: FundingPaymentCompletedEvent):
         pass
 
-<<<<<<< HEAD
-    cdef c_did_change_position_mode(self, object position_mode_changed_event):
-        self.did_change_position_mode(position_mode_changed_event)
-
-    def did_change_position_mode(self, position_mode_changed_event: PositionModeChangeEvent):
-=======
     cdef c_did_change_position_mode_succeed(self, object position_mode_changed_event):
         self.did_change_position_mode_succeed(position_mode_changed_event)
 
@@ -110,7 +104,6 @@
         self.did_change_position_mode_fail(position_mode_changed_event)
 
     def did_change_position_mode_fail(self, position_mode_changed_event: PositionModeChangeEvent):
->>>>>>> 86265d4b
         pass
 
     cdef c_did_create_range_position_order(self, object order_created_event):
