import { Request, RequestHandler, Response, NextFunction } from 'express';

// error origination from ethers library when interracting with node
export interface NodeError extends Error {
  code: string | number;
  reason?: string;
  data?: any;
}

// custom error for http exceptions
export class HttpException extends Error {
  status: number;
  message: string;
  errorCode: number;
  constructor(status: number, message: string, errorCode: number = -1) {
    super(message);
    this.status = status;
    this.message = message;
    this.errorCode = errorCode;
  }
}

export class InitializationError extends Error {
  message: string;
  errorCode: number;
  constructor(message: string, errorCode: number) {
    super(message);
    this.message = message;
    this.errorCode = errorCode;
  }
}

export class UniswapishPriceError extends Error {
  message: string;
  constructor(message: string) {
    super(message);
    this.message = message;
  }
}

export class InvalidNonceError extends Error {
  message: string;
  errorCode: number;
  constructor(message: string, errorCode: number) {
    super(message);
    this.message = message;
    this.errorCode = errorCode;
  }
}

// Capture errors from an async route, this must wrap any route that uses async.
// For example, `app.get('/', asyncHandler(async (req, res) -> {...}))`
export const asyncHandler =
  (fn: RequestHandler) => (req: Request, res: Response, next: NextFunction) => {
    return Promise.resolve(fn(req, res, next)).catch(next);
  };

export interface TransactionError {
  errorCode: number;
  message: string;
}

export const parseTransactionGasError = (
  error: any
): TransactionError | null => {
  if ('code' in error && error.code === 'SERVER_ERROR') {
    if ('body' in error) {
      const innerError = JSON.parse(error['body']);

      if (
        'error' in innerError &&
        'code' in innerError['error'] &&
        innerError['error']['code'] === -32010 &&
        'message' in innerError['error']
      ) {
        const transactionError: TransactionError = {
          errorCode: TRANSACTION_GAS_PRICE_TOO_LOW,
          message: innerError['error']['message'],
        };

        return transactionError;
      }
    }
  }
  return null;
};

export const NETWORK_ERROR_CODE = 1001;
export const RATE_LIMIT_ERROR_CODE = 1002;
export const OUT_OF_GAS_ERROR_CODE = 1003;
export const TRANSACTION_GAS_PRICE_TOO_LOW = 1004;
export const LOAD_WALLET_ERROR_CODE = 1005;
export const TOKEN_NOT_SUPPORTED_ERROR_CODE = 1006;
export const TRADE_FAILED_ERROR_CODE = 1007;
export const SWAP_PRICE_EXCEEDS_LIMIT_PRICE_ERROR_CODE = 1008;
export const SWAP_PRICE_LOWER_THAN_LIMIT_PRICE_ERROR_CODE = 1009;
export const SERVICE_UNITIALIZED_ERROR_CODE = 1010;
export const UNKNOWN_CHAIN_ERROR_CODE = 1011;
export const INVALID_NONCE_ERROR_CODE = 1012;
<<<<<<< HEAD
export const INCOMPLETE_REQUEST_PARAM_CODE = 1013;
=======
export const PRICE_FAILED_ERROR_CODE = 1013;
>>>>>>> b8a10977
export const UNKNOWN_ERROR_ERROR_CODE = 1099;

export const NETWORK_ERROR_MESSAGE =
  'Network error. Please check your node URL, API key, and Internet connection.';
export const RATE_LIMIT_ERROR_MESSAGE =
  'Blockchain node API rate limit exceeded.';
export const OUT_OF_GAS_ERROR_MESSAGE = 'Transaction out of gas.';
export const LOAD_WALLET_ERROR_MESSAGE = 'Failed to load wallet: ';
export const TOKEN_NOT_SUPPORTED_ERROR_MESSAGE = 'Token not supported: ';
export const TRADE_FAILED_ERROR_MESSAGE = 'Trade query failed: ';
export const INCOMPLETE_REQUEST_PARAM = 'Incompelete request paramers.';
export const INVALID_NONCE_ERROR_MESSAGE = 'Invalid Nonce provided: ';
export const SWAP_PRICE_EXCEEDS_LIMIT_PRICE_ERROR_MESSAGE = (
  price: any,
  limitPrice: any
) => `Swap price ${price} exceeds limitPrice ${limitPrice}`;

export const SWAP_PRICE_LOWER_THAN_LIMIT_PRICE_ERROR_MESSAGE = (
  price: any,
  limitPrice: any
) => `Swap price ${price} lower than limitPrice ${limitPrice}`;

export const SERVICE_UNITIALIZED_ERROR_MESSAGE = (service: any) =>
  `${service} was called before being initialized.`;

export const UNKNOWN_KNOWN_CHAIN_ERROR_MESSAGE = (chainName: any) =>
  `Unrecognized chain name ${chainName}.`;

export const UNKNOWN_ERROR_MESSAGE = 'Unknown error.';

export const PRICE_FAILED_ERROR_MESSAGE = 'Price query failed: ';

export interface ErrorResponse {
  stack?: any;
  message: string;
  httpErrorCode: number;
  errorCode: number;
}

export const gatewayErrorMiddleware = (
  err: Error | NodeError | HttpException | InitializationError
): ErrorResponse => {
  const response: ErrorResponse = {
    message: err.message || UNKNOWN_ERROR_MESSAGE,
    httpErrorCode: 503,
    errorCode: UNKNOWN_ERROR_ERROR_CODE,
    stack: err.stack,
  };
  // the default http error code is 503 for an unknown error
  if (err instanceof HttpException) {
    response.httpErrorCode = err.status;
    response.errorCode = err.errorCode;
  } else if (err instanceof InitializationError) {
    response.errorCode = err.errorCode;
  } else {
    response.errorCode = UNKNOWN_ERROR_ERROR_CODE;
    response.message = UNKNOWN_ERROR_MESSAGE;

    if ('code' in err) {
      switch (typeof err.code) {
        case 'string':
          // error is from ethers library
          if (['NETWORK_ERROR', 'TIMEOUT'].includes(err.code)) {
            response.errorCode = NETWORK_ERROR_CODE;
            response.message = NETWORK_ERROR_MESSAGE;
          } else if (err.code === 'SERVER_ERROR') {
            const transactionError = parseTransactionGasError(err);
            if (transactionError) {
              response.errorCode = transactionError.errorCode;
              response.message = transactionError.message;
            } else {
              response.errorCode = NETWORK_ERROR_CODE;
              response.message = NETWORK_ERROR_MESSAGE;
            }
          }
          break;

        case 'number':
          // errors from provider, this code comes from infura
          if (err.code === -32005) {
            // we only handle rate-limit errors
            response.errorCode = RATE_LIMIT_ERROR_CODE;
            response.message = RATE_LIMIT_ERROR_MESSAGE;
          } else if (err.code === -32010) {
            response.errorCode = TRANSACTION_GAS_PRICE_TOO_LOW;
            response.message = err.message;
          }
          break;
      }
    }
  }
  return response;
};<|MERGE_RESOLUTION|>--- conflicted
+++ resolved
@@ -97,11 +97,8 @@
 export const SERVICE_UNITIALIZED_ERROR_CODE = 1010;
 export const UNKNOWN_CHAIN_ERROR_CODE = 1011;
 export const INVALID_NONCE_ERROR_CODE = 1012;
-<<<<<<< HEAD
-export const INCOMPLETE_REQUEST_PARAM_CODE = 1013;
-=======
 export const PRICE_FAILED_ERROR_CODE = 1013;
->>>>>>> b8a10977
+export const INCOMPLETE_REQUEST_PARAM_CODE = 1014;
 export const UNKNOWN_ERROR_ERROR_CODE = 1099;
 
 export const NETWORK_ERROR_MESSAGE =
