--- conflicted
+++ resolved
@@ -23,15 +23,11 @@
     "@blockworks-foundation/mango-client": "^3.2.14",
     "@ethersproject/experimental": "^5.3.0",
     "@pangolindex/sdk": "^1.1.0",
-<<<<<<< HEAD
     "@project-serum/serum": "^0.13.61",
     "@solana/spl-token-registry": "^0.2.700",
     "@solana/web3.js": "^1.31.0",
     "@types/fs-extra": "^9.0.13",
-=======
-    "@types/fs-extra": "^9.0.13",
     "@types/lodash": "^4.14.178",
->>>>>>> 2fe60037
     "@uniswap/sdk": "^3.0.3",
     "@uniswap/sdk-core": "^3.0.0",
     "@uniswap/v3-core": "^1.0.0",
